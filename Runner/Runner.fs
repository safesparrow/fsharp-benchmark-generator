--- conflicted
+++ resolved
@@ -75,7 +75,6 @@
 
 
 [<MemoryDiagnoser>]
-[<Benchmarks.CpuDiagnoser>]
 type Benchmark() =
 
     let printDiagnostics (results : FSharpCheckFileResults) =
@@ -118,11 +117,7 @@
 
     static member InputEnvironmentVariable = "FcsBenchmarkInput"
     static member OtelEnvironmentVariable = "FcsBenchmarkRecordOtelJaeger"
-<<<<<<< HEAD
-    static member ParallelProjectsAnalysisEnvironmentVariable = "FCS_PARALLEL_PROJECTS_ANALYSIS"
-=======
     static member BenchmarkParallelProjectsAnalysisEnvironmentVariable = "FCS_PARALLEL_PROJECTS_ANALYSIS"
->>>>>>> b84bea7b
 
     member _.SetupTelemetry () =
         let useTracing =
@@ -389,7 +384,7 @@
                     .WithNuGet(refs)
                     .WithEnvironmentVariable(Benchmark.InputEnvironmentVariable, input)
                     .WithEnvironmentVariable(
-                        Benchmark.ParallelProjectsAnalysisEnvironmentVariable,
+                        Benchmark.BenchmarkParallelProjectsAnalysisEnvironmentVariable,
                         parallelAnalysisMode.ToString ()
                     )
                     .WithEnvironmentVariable(
