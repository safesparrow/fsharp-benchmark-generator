﻿module FCSBenchmark.Runner

open System
open System.Collections.Generic
open System.IO
open System.IO.Compression
open System.Text.RegularExpressions
open System.Threading
open BenchmarkDotNet.Analysers
open BenchmarkDotNet.Configs
open BenchmarkDotNet.Exporters
open BenchmarkDotNet.Exporters.Json
open BenchmarkDotNet.Jobs
open BenchmarkDotNet.Loggers
open FSharp.Compiler.CodeAnalysis
open BenchmarkDotNet.Attributes
open BenchmarkDotNet.Running
open FCSBenchmark.Common.Dtos
open CommandLine
open FSharp.Compiler.Diagnostics
open NuGet.Packaging.Core
open NuGet.Protocol.Core.Types
open NuGet.Common
open NuGet.Protocol
open NuGet.Versioning
open OpenTelemetry
open OpenTelemetry.Resources
open OpenTelemetry.Trace


type DisposableTempDir() =
    let path = Path.GetTempFileName ()
    do File.Delete (path)
    let dir = Directory.CreateDirectory (path)

    interface IDisposable with
        member _.Dispose () =
            if dir.Exists then
                try
                    dir.Delete ()
                with e ->
                    printfn $"Failed to delete temp directory {dir.FullName}"

    member this.Dir = dir

let copyDirContents sourceDir targetDir =
    Directory.EnumerateFiles (sourceDir)
    |> Seq.iter (fun sourceFile -> File.Copy (sourceFile, Path.Combine (targetDir, Path.GetFileName (sourceFile))))

let time = ((DateTimeOffset) DateTime.Now).ToUnixTimeSeconds ()
let mutable nugetCounter = 1

let createHackedNugetSourceDir (dir : string) =
    let copy = new DisposableTempDir ()
    copyDirContents dir copy.Dir.FullName

    let nupkg =
        copy.Dir.EnumerateFiles ($"FSharp.Compiler.Service.*.nupkg") |> Seq.exactlyOne

    use c = new DisposableTempDir ()
    ZipFile.ExtractToDirectory (nupkg.FullName, c.Dir.FullName)
    let nuspec = Path.Combine (c.Dir.FullName, "FSharp.Compiler.Service.nuspec")
    let text = File.ReadAllText (nuspec)
    let newVersion = $"1000.{time}.{nugetCounter}"

    let replaced =
        Regex.Replace (text, "<version>.+</version>", $"<version>{newVersion}</version>")

    nugetCounter <- nugetCounter + 1
    File.WriteAllText (nuspec, replaced)
    nupkg.Delete ()
    ZipFile.CreateFromDirectory (c.Dir.FullName, nupkg.FullName)
    printfn $"Hacked NuGet source dir from {dir} to {copy.Dir.FullName}"
    copy.Dir, newVersion


[<MemoryDiagnoser>]
type Benchmark() =

    let printDiagnostics (results : FSharpCheckFileResults) =
        match results.Diagnostics with
        | [||] -> ()
        | diagnostics ->
            printfn $"{diagnostics.Length} issues/diagnostics found:"

            for d in diagnostics do
                printfn $"- {d.Message}"

    let cleanCaches (checker : FSharpChecker) =
        checker.InvalidateAll ()
        checker.ClearLanguageServiceRootCachesAndCollectAndFinalizeAllTransients ()

    let performAction (checker : FSharpChecker) (action : BenchmarkAction) =
        match action with
        | AnalyseFile x ->
            [ 1 .. x.Repeat ]
            |> List.map (fun _ ->
                let result, answer =
                    checker.ParseAndCheckFileInProject (
                        x.FileName,
                        x.FileVersion,
                        FSharp.Compiler.Text.SourceText.ofString x.SourceText,
                        x.Options
                    )
                    |> Async.RunSynchronously

                match answer with
                | FSharpCheckFileAnswer.Aborted -> failwith "checker aborted"
                | FSharpCheckFileAnswer.Succeeded results ->
                    printDiagnostics results
                    cleanCaches checker
                    action, (result, answer)
            )

    let mutable setup : (FSharpChecker * BenchmarkAction list) option = None
    let mutable tracerProvider : TracerProvider option = None

    static member InputEnvironmentVariable = "FcsBenchmarkInput"
    static member OtelEnvironmentVariable = "FcsBenchmarkRecordOtelJaeger"
    static member ParallelProjectsAnalysisEnvironmentVariable = "FCS_PARALLEL_PROJECTS_ANALYSIS"

    member _.SetupTelemetry () =
        let useTracing =
            match
                Environment.GetEnvironmentVariable (Benchmark.OtelEnvironmentVariable)
                |> bool.TryParse
            with
            | true, useTelemetry -> useTelemetry
            | false, _ -> false

        tracerProvider <-
            if useTracing then
<<<<<<< HEAD
                Sdk
                    .CreateTracerProviderBuilder()
                    .AddSource("fsc")
                    .SetResourceBuilder(
                        ResourceBuilder
                            .CreateDefault()
                            .AddService (serviceName = "program", serviceVersion = "42.42.42.44")
                    )
                    .AddJaegerExporter(fun c ->
                        // c.BatchExportProcessorOptions.MaxQueueSize <- 10000000
                        // c.BatchExportProcessorOptions.MaxExportBatchSize <- 10000000
                        c.ExportProcessorType <- ExportProcessorType.Simple
                    //c.MaxPayloadSizeInBytes <- Nullable(1000000000)
=======
                Sdk.CreateTracerProviderBuilder()
                   .AddSource("fsc")
                   .SetResourceBuilder(ResourceBuilder.CreateDefault().AddService(serviceName="program", serviceVersion = "42.42.42.44"))
                   .AddJaegerExporter(fun c ->
                       c.BatchExportProcessorOptions.MaxQueueSize <- 10000000
                       c.BatchExportProcessorOptions.MaxExportBatchSize <- 10000000
                       c.ExportProcessorType <- ExportProcessorType.Simple
                       c.MaxPayloadSizeInBytes <- Nullable(1000000000)
>>>>>>> e21eec37
                    )
                    .Build ()
                |> Some
            else
                None

    static member ReadInput (inputFile : string) =
        if File.Exists (inputFile) then
            printfn $"Deserializing inputs from '{inputFile}'"
            let json = File.ReadAllText (inputFile)
            deserializeInputs json
        else
            failwith $"Input file '{inputFile}' does not exist"

    [<GlobalSetup>]
    member this.Setup () =
        let inputFile =
            Environment.GetEnvironmentVariable (Benchmark.InputEnvironmentVariable)

        if File.Exists (inputFile) then
            let inputs = Benchmark.ReadInput (inputFile)

            let checker =
                FSharpChecker.Create (projectCacheSize = inputs.Config.ProjectCacheSize)

            setup <- (checker, inputs.Actions) |> Some
        else
            failwith $"Input file '{inputFile}' does not exist"

        this.SetupTelemetry ()

    [<Benchmark>]
    member _.Run () =
        match setup with
        | None -> failwith "Setup did not run"
        | Some (checker, actions) ->
            for action in actions do
                performAction checker action |> ignore

    [<IterationCleanup>]
    member _.Cleanup () =
        setup |> Option.iter (fun (checker, _) -> cleanCaches checker)

        match tracerProvider with
        | Some tracerProvider -> tracerProvider.ForceFlush () |> ignore
        | None -> ()

    [<GlobalCleanup>]
    member _.GlobalCleanup () =
        tracerProvider |> Option.iter (fun prov -> prov.Dispose ())

[<RequireQualifiedAccess>]
type NuGetFCSVersion =
    | Official of version : string
    | Local of sourceDir : string

module NuGet =

    let private fcsPackageName = "FSharp.Compiler.Service"
    let private fsharpCorePackageName = "FSharp.Core"

    let findFSharpCoreVersion (fcsVersion : string) =
        use cache = new SourceCacheContext ()
        let repo = Repository.Factory.GetCoreV3 ("https://api.nuget.org/v3/index.json")
        let r = repo.GetResource<PackageMetadataResource> ()

        let x =
            r
                .GetMetadataAsync(
                    PackageIdentity ("FSharp.Compiler.Service", NuGetVersion (fcsVersion)),
                    cache,
                    NullLogger.Instance,
                    CancellationToken.None
                )
                .Result

        let y = x.DependencySets |> Seq.head
        let core = y.Packages |> Seq.find (fun d -> d.Id = "FSharp.Core")
        core.VersionRange.MinVersion

    let officialNuGet (version : string) =
        let core = findFSharpCoreVersion version

        [
            NuGetReference (fcsPackageName, version, prerelease = false)
            NuGetReference ("FSharp.Core", core.OriginalVersion, prerelease = false)
        ]

    let extractNuPkgVersion (packageName : string) (file : string) : string option =
        match
            System.Text.RegularExpressions.Regex.Match (
                file.ToLowerInvariant (),
                $".*{packageName.ToLowerInvariant ()}.([0-9_\-\.]+).nupkg"
            )
        with
        | res when res.Success -> res.Groups[1].Value |> Some
        | _ -> None

    let inferLocalNuGetVersion (sourceDir : string) (packageName : string) =
        let files =
            Directory.EnumerateFiles (sourceDir, $"{packageName}.*.nupkg") |> Seq.toArray

        let x = files |> Array.choose (extractNuPkgVersion packageName)
        x |> Array.exactlyOne

    let localNuGet (sourceDir : string) =
        let candidateDirs =
            [
                sourceDir
                Path.Combine (sourceDir, "artifacts", "packages", "Release", "Release")
            ]

        candidateDirs
        |> List.choose (fun sourceDir ->
            try
                [
                    fcsPackageName, inferLocalNuGetVersion sourceDir fcsPackageName
                    fsharpCorePackageName, inferLocalNuGetVersion sourceDir fsharpCorePackageName
                ]
                |> List.map (fun (name, version) -> NuGetReference (name, version, Uri (sourceDir), prerelease = false))
                |> Some
            with _ ->
                None
        )
        |> function
            | [] ->
                let candidateDirsString =
                    String.Join (Environment.NewLine, candidateDirs |> List.map (fun dir -> $" - {dir}"))

                failwith
                    $"Could not find nupkg files with sourceDir='{sourceDir}.'\n\
                               Attempted the following candidate directories:\n\
                               {candidateDirsString}"
            | head :: _ ->
                let source = head[0].PackageSource.LocalPath
                let source, version = createHackedNugetSourceDir source

                head
                |> List.map (fun ref ->
                    let version =
                        match ref.PackageName with
                        | "FSharp.Compiler.Service" -> version
                        | _ -> ref.PackageVersion

                    NuGetReference (ref.PackageName, version, Uri (source.FullName), ref.Prerelease)
                )

    let makeReference (version : NuGetFCSVersion) =
        match version with
        | NuGetFCSVersion.Official version -> officialNuGet version
        | NuGetFCSVersion.Local source -> localNuGet source

    let makeReferenceList (version : NuGetFCSVersion) : NuGetReferenceList =
        version |> makeReference |> NuGetReferenceList

type RunnerArgs =
    {
        [<Option("input", Required = true, HelpText = "Input json. Accepts multiple values.")>]
        Input : string seq
        [<Option("official", Required = false, HelpText = "List of official NuGet versions of FCS to test")>]
        OfficialVersions : string seq
        [<Option("local",
                 Required = false,
                 HelpText = "List of local NuGet source directories to use as sources of FCS dll to test")>]
        LocalNuGetSourceDirs : string seq
        [<Option("iterations",
                 Required = false,
                 Default = 1,
                 HelpText = "Number of iterations - BDN's '--iteration-count'")>]
        Iterations : int
        [<Option("warmups", Required = false, Default = 1, HelpText = "Number of warmups")>]
        Warmups : int
        [<Option("artifacts-path", Required = false, HelpText = "BDN Artifacts output path")>]
        ArtifactsPath : string
        [<Option("record-otel-jaeger",
                 Required = false,
                 Default = false,
                 HelpText =
                     "If enabled, records and sends OpenTelemetry trace to a localhost Jaeger instance using the default port")>]
        RecordOtelJaeger : bool
        [<Option("parallel-analysis",
                 Default = ParallelAnalysisMode.Off,
                 Required = false,
                 HelpText =
                     "Off = parallel analysis off, On = parallel analysis on, Compare = runs two benchmarks with parallel analysis on and off")>]
        ParallelAnalysis : ParallelAnalysisMode
        [<Option("gc",
                 Default = GCMode.Workstation,
                 Required = false,
                 HelpText = "Whether to use 'workstation' or 'server' GC, or 'compare'.")>]
        GCMode : GCMode
    }

let private makeConfig (versions : NuGetFCSVersion list) (args : RunnerArgs) : IConfig =
    let baseJob =
        Job.ShortRun.WithWarmupCount(args.Warmups).WithIterationCount (args.Iterations)

    let inputs = args.Input |> Seq.toList

    let parallelAnalysisModes =
        match args.ParallelAnalysis with
        | ParallelAnalysisMode.Off -> [ false ]
        | ParallelAnalysisMode.On -> [ true ]
        | ParallelAnalysisMode.Compare -> [ true ; false ]
        | unknown -> failwith $"Unrecognised value of 'parallelAnalysisMode': {unknown}"

    let gcModes =
        match args.GCMode with
        | GCMode.Workstation -> [ GCMode.Workstation ]
        | GCMode.Server -> [ GCMode.Server ]
        | GCMode.Compare -> [ GCMode.Server ; GCMode.Workstation ]
        | unknown -> failwith $"Unrecognised value of 'gcMode': {unknown}"

    let versionsSources =
        versions
        |> List.map (fun version ->
            let versionName =
                match version with
                | NuGetFCSVersion.Official v -> v
                | NuGetFCSVersion.Local source -> source

            let refs = NuGet.makeReferenceList version
            versionName, refs
        )

    let combinations =
        List.allPairs (List.allPairs (List.allPairs inputs versionsSources) parallelAnalysisModes) gcModes

    let jobs =
        combinations
        |> List.mapi (fun i (((input, (versionName, refs)), parallelAnalysisMode), gcMode) ->
            let useServerGc = gcMode = GCMode.Server

            let jobName =
                $"fcs={versionName}_parallel={parallelAnalysisMode}_serverGc={useServerGc}"

            let job =
                baseJob
                    .WithNuGet(refs)
                    .WithEnvironmentVariable(Benchmark.InputEnvironmentVariable, input)
                    .WithEnvironmentVariable(
                        Benchmark.ParallelProjectsAnalysisEnvironmentVariable,
                        parallelAnalysisMode.ToString ()
                    )
                    .WithEnvironmentVariable(
                        Benchmark.OtelEnvironmentVariable,
                        if args.RecordOtelJaeger then "true" else "false"
                    )
                    .WithGcServer(useServerGc)
                    .WithId (jobName)

            job
        )

    let d = DefaultConfig.Instance

    let defaultArtifactsPath =
        Path.Combine (Environment.CurrentDirectory, "FCSBenchmark.Artifacts")

    let artifactsPath =
        args.ArtifactsPath |> Option.ofObj |> Option.defaultValue defaultArtifactsPath

    let config = ManualConfig.CreateEmpty().WithArtifactsPath (artifactsPath)
    let config = config.AddLogger (BenchmarkDotNet.Loggers.NullLogger.Instance)
    let config = config.AddExporter (d.GetExporters () |> Seq.toArray)
    let config = config.AddAnalyser (d.GetAnalysers () |> Seq.toArray)
    let config = config.AddColumnProvider (d.GetColumnProviders () |> Seq.toArray)
    let config = config.AddDiagnoser (d.GetDiagnosers () |> Seq.toArray)
    let config = config.AddValidator (d.GetValidators () |> Seq.toArray)
    let config = config.AddExporter (JsonExporter (indentJson = true))

    let config =
        List.fold (fun (config : IConfig) (job : Job) -> config.AddJob (job)) config jobs

    config

let parseVersions (officialVersions : string seq) (localNuGetSourceDirs : string seq) =
    let official = officialVersions |> Seq.map NuGetFCSVersion.Official
    let local = localNuGetSourceDirs |> Seq.map NuGetFCSVersion.Local
    Seq.append official local |> Seq.toList

let runStandard args =
    let versions =
        parseVersions args.OfficialVersions args.LocalNuGetSourceDirs
        |> function
            | [] -> failwith "At least one version must be specified"
            | versions -> versions

    let defaultConfig = makeConfig versions args
    let summary = BenchmarkRunner.Run (typeof<Benchmark>, defaultConfig)
    let analyser = summary.BenchmarksCases[ 0 ].Config.GetCompositeAnalyser ()
    let conclusions = List<Conclusion> (analyser.Analyse (summary))
    MarkdownExporter.Console.ExportToLog (summary, ConsoleLogger.Default)
    ConclusionHelper.Print (ConsoleLogger.Ascii, conclusions)
    printfn $"Full Log available in '{summary.LogFilePath}'"
    printfn $"Reports available in '{summary.ResultsDirectoryPath}'"
    0

[<EntryPoint>]
let main args =
    use parser = new Parser (fun x -> x.IgnoreUnknownArguments <- false)
    let result = parser.ParseArguments<RunnerArgs> (args)

    match result with
    | :? Parsed<RunnerArgs> as parsed -> runStandard parsed.Value
    | _ -> failwith "Parse error"<|MERGE_RESOLUTION|>--- conflicted
+++ resolved
@@ -130,7 +130,6 @@
 
         tracerProvider <-
             if useTracing then
-<<<<<<< HEAD
                 Sdk
                     .CreateTracerProviderBuilder()
                     .AddSource("fsc")
@@ -140,20 +139,10 @@
                             .AddService (serviceName = "program", serviceVersion = "42.42.42.44")
                     )
                     .AddJaegerExporter(fun c ->
-                        // c.BatchExportProcessorOptions.MaxQueueSize <- 10000000
-                        // c.BatchExportProcessorOptions.MaxExportBatchSize <- 10000000
+                        c.BatchExportProcessorOptions.MaxQueueSize <- 10000000
+                        c.BatchExportProcessorOptions.MaxExportBatchSize <- 10000000
                         c.ExportProcessorType <- ExportProcessorType.Simple
-                    //c.MaxPayloadSizeInBytes <- Nullable(1000000000)
-=======
-                Sdk.CreateTracerProviderBuilder()
-                   .AddSource("fsc")
-                   .SetResourceBuilder(ResourceBuilder.CreateDefault().AddService(serviceName="program", serviceVersion = "42.42.42.44"))
-                   .AddJaegerExporter(fun c ->
-                       c.BatchExportProcessorOptions.MaxQueueSize <- 10000000
-                       c.BatchExportProcessorOptions.MaxExportBatchSize <- 10000000
-                       c.ExportProcessorType <- ExportProcessorType.Simple
-                       c.MaxPayloadSizeInBytes <- Nullable(1000000000)
->>>>>>> e21eec37
+                        c.MaxPayloadSizeInBytes <- Nullable(1000000000)
                     )
                     .Build ()
                 |> Some
