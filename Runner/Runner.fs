﻿module FCSBenchmark.Runner

open System
open System.Collections.Generic
open System.IO
open System.IO.Compression
open System.Text.RegularExpressions
open System.Threading
open BenchmarkDotNet.Analysers
open BenchmarkDotNet.Configs
open BenchmarkDotNet.Exporters
open BenchmarkDotNet.Exporters.Json
open BenchmarkDotNet.Jobs
open BenchmarkDotNet.Loggers
open FSharp.Compiler.CodeAnalysis
open BenchmarkDotNet.Attributes
open BenchmarkDotNet.Running
open FCSBenchmark.Common.Dtos
open CommandLine
open FSharp.Compiler.Diagnostics
open NuGet.Packaging.Core
open NuGet.Protocol.Core.Types
open NuGet.Common
open NuGet.Protocol
open NuGet.Versioning
open OpenTelemetry
open OpenTelemetry.Resources
open OpenTelemetry.Trace


type DisposableTempDir() =
    let path = Path.GetTempFileName ()
    do File.Delete (path)
    let dir = Directory.CreateDirectory (path)

    interface IDisposable with
        member _.Dispose () =
            if dir.Exists then
                try
                    dir.Delete ()
                with e ->
                    printfn $"Failed to delete temp directory {dir.FullName}"

    member this.Dir = dir

let copyDirContents sourceDir targetDir =
    Directory.EnumerateFiles (sourceDir)
    |> Seq.iter (fun sourceFile -> File.Copy (sourceFile, Path.Combine (targetDir, Path.GetFileName (sourceFile))))

let time = ((DateTimeOffset) DateTime.Now).ToUnixTimeSeconds ()
let mutable nugetCounter = 1

let createHackedNugetSourceDir (dir : string) =
    let copy = new DisposableTempDir ()
    copyDirContents dir copy.Dir.FullName

    let nupkg =
        copy.Dir.EnumerateFiles ($"FSharp.Compiler.Service.*.nupkg") |> Seq.exactlyOne

    use c = new DisposableTempDir ()
    ZipFile.ExtractToDirectory (nupkg.FullName, c.Dir.FullName)
    let nuspec = Path.Combine (c.Dir.FullName, "FSharp.Compiler.Service.nuspec")
    let text = File.ReadAllText (nuspec)
    let newVersion = $"1000.{time}.{nugetCounter}"

    let replaced =
        Regex.Replace (text, "<version>.+</version>", $"<version>{newVersion}</version>")

    nugetCounter <- nugetCounter + 1
    File.WriteAllText (nuspec, replaced)
    nupkg.Delete ()
    ZipFile.CreateFromDirectory (c.Dir.FullName, nupkg.FullName)
    printfn $"Hacked NuGet source dir from {dir} to {copy.Dir.FullName}"
    copy.Dir, newVersion


[<MemoryDiagnoser>]
type Benchmark() =

    let printDiagnostics (results : FSharpCheckFileResults) =
        match results.Diagnostics with
        | [||] -> ()
        | diagnostics ->
            printfn $"{diagnostics.Length} issues/diagnostics found:"

            for d in diagnostics do
                printfn $"- {d.Message}"

    let cleanCaches (checker : FSharpChecker) =
        checker.InvalidateAll ()
        checker.ClearLanguageServiceRootCachesAndCollectAndFinalizeAllTransients ()

    let performAction (checker : FSharpChecker) (action : BenchmarkAction) =
        match action with
        | AnalyseFile x ->
            [ 1 .. x.Repeat ]
            |> List.map (fun _ ->
                let result, answer =
                    checker.ParseAndCheckFileInProject (
                        x.FileName,
                        x.FileVersion,
                        FSharp.Compiler.Text.SourceText.ofString x.SourceText,
                        x.Options
                    )
                    |> Async.RunSynchronously

                match answer with
                | FSharpCheckFileAnswer.Aborted -> failwith "checker aborted"
                | FSharpCheckFileAnswer.Succeeded results ->
                    printDiagnostics results
                    cleanCaches checker
                    action, (result, answer)
            )

    let mutable setup : (FSharpChecker * BenchmarkAction list) option = None
    let mutable tracerProvider : TracerProvider option = None

    static member InputEnvironmentVariable = "FcsBenchmarkInput"
    static member OtelEnvironmentVariable = "FcsBenchmarkRecordOtelJaeger"
<<<<<<< HEAD
    static member BenchmarkParallelProjectsAnalysisEnvironmentVariable = "FcsBenchmarkParallelProjectsAnalysis"
        
    member _.SetupTelemetry() =
=======
    static member ParallelProjectsAnalysisEnvironmentVariable = "FCS_PARALLEL_PROJECTS_ANALYSIS"

    member _.SetupTelemetry () =
>>>>>>> e572a2c1
        let useTracing =
            match
                Environment.GetEnvironmentVariable (Benchmark.OtelEnvironmentVariable)
                |> bool.TryParse
            with
            | true, useTelemetry -> useTelemetry
            | false, _ -> false

        tracerProvider <-
            if useTracing then
                Sdk
                    .CreateTracerProviderBuilder()
                    .AddSource("fsc")
                    .SetResourceBuilder(
                        ResourceBuilder
                            .CreateDefault()
                            .AddService (serviceName = "program", serviceVersion = "42.42.42.44")
                    )
                    .AddJaegerExporter(fun c ->
                        c.BatchExportProcessorOptions.MaxQueueSize <- 10000000
                        c.BatchExportProcessorOptions.MaxExportBatchSize <- 10000000
                        c.ExportProcessorType <- ExportProcessorType.Simple
                        c.MaxPayloadSizeInBytes <- Nullable (1000000000)
                    )
                    .Build ()
                |> Some
            else
                None

    static member ReadInput (inputFile : string) =
        if File.Exists (inputFile) then
            printfn $"Deserializing inputs from '{inputFile}'"
            let json = File.ReadAllText (inputFile)
            deserializeInputs json
        else
            failwith $"Input file '{inputFile}' does not exist"
<<<<<<< HEAD
    
    static member ParallelAnalysisParamsSource =
        let v = Environment.GetEnvironmentVariable(Benchmark.BenchmarkParallelProjectsAnalysisEnvironmentVariable)
        match Enum.TryParse<ParallelAnalysisMode>(v) with
        | true, mode ->
            match mode with
            | ParallelAnalysisMode.Off -> [false]
            | ParallelAnalysisMode.On -> [true]
            | ParallelAnalysisMode.Compare -> [true; false]
            | unknown -> failwith $"Unrecognised value of 'parallelAnalysisMode': {unknown}"
        | false, _ ->
            [false]
    
    [<ParamsSource(nameof(Benchmark.ParallelAnalysisParamsSource))>]
    member val ParallelAnalysis : bool = false with get, set
    
    [<GlobalSetup>]
    member this.Setup() =
        let parallelProjectsAnalysisEnvironmentVariable = "FCS_PARALLEL_PROJECTS_ANALYSIS"
        Environment.SetEnvironmentVariable(parallelProjectsAnalysisEnvironmentVariable, this.ParallelAnalysis.ToString())
        let inputFile = Environment.GetEnvironmentVariable(Benchmark.InputEnvironmentVariable)
        if File.Exists(inputFile) then
            let inputs = Benchmark.ReadInput(inputFile)
            let checker = FSharpChecker.Create(projectCacheSize = inputs.Config.ProjectCacheSize)
=======

    [<GlobalSetup>]
    member this.Setup () =
        let inputFile =
            Environment.GetEnvironmentVariable (Benchmark.InputEnvironmentVariable)

        if File.Exists (inputFile) then
            let inputs = Benchmark.ReadInput (inputFile)

            let checker =
                FSharpChecker.Create (projectCacheSize = inputs.Config.ProjectCacheSize)

>>>>>>> e572a2c1
            setup <- (checker, inputs.Actions) |> Some
        else
            failwith $"Input file '{inputFile}' does not exist"

        this.SetupTelemetry ()

    [<Benchmark>]
    member _.Run () =
        match setup with
        | None -> failwith "Setup did not run"
        | Some (checker, actions) ->
            for action in actions do
                performAction checker action |> ignore

    [<IterationCleanup>]
    member _.Cleanup () =
        setup |> Option.iter (fun (checker, _) -> cleanCaches checker)

        match tracerProvider with
        | Some tracerProvider -> tracerProvider.ForceFlush () |> ignore
        | None -> ()

    [<GlobalCleanup>]
    member _.GlobalCleanup () =
        tracerProvider |> Option.iter (fun prov -> prov.Dispose ())

[<RequireQualifiedAccess>]
type NuGetFCSVersion =
    | Official of version : string
    | Local of sourceDir : string

module NuGet =

    let private fcsPackageName = "FSharp.Compiler.Service"
    let private fsharpCorePackageName = "FSharp.Core"

    let findFSharpCoreVersion (fcsVersion : string) =
        use cache = new SourceCacheContext ()
        let repo = Repository.Factory.GetCoreV3 ("https://api.nuget.org/v3/index.json")
        let r = repo.GetResource<PackageMetadataResource> ()

        let x =
            r
                .GetMetadataAsync(
                    PackageIdentity ("FSharp.Compiler.Service", NuGetVersion (fcsVersion)),
                    cache,
                    NullLogger.Instance,
                    CancellationToken.None
                )
                .Result

        let y = x.DependencySets |> Seq.head
        let core = y.Packages |> Seq.find (fun d -> d.Id = "FSharp.Core")
        core.VersionRange.MinVersion

    let officialNuGet (version : string) =
        let core = findFSharpCoreVersion version

        [
            NuGetReference (fcsPackageName, version, prerelease = false)
            NuGetReference ("FSharp.Core", core.OriginalVersion, prerelease = false)
        ]

    let extractNuPkgVersion (packageName : string) (file : string) : string option =
        match
            System.Text.RegularExpressions.Regex.Match (
                file.ToLowerInvariant (),
                $".*{packageName.ToLowerInvariant ()}.([0-9_\-\.]+).nupkg"
            )
        with
        | res when res.Success -> res.Groups[1].Value |> Some
        | _ -> None

    let inferLocalNuGetVersion (sourceDir : string) (packageName : string) =
        let files =
            Directory.EnumerateFiles (sourceDir, $"{packageName}.*.nupkg") |> Seq.toArray

        let x = files |> Array.choose (extractNuPkgVersion packageName)
        x |> Array.exactlyOne

    let localNuGet (sourceDir : string) =
        let candidateDirs =
            [
                sourceDir
                Path.Combine (sourceDir, "artifacts", "packages", "Release", "Release")
            ]

        candidateDirs
        |> List.choose (fun sourceDir ->
            try
                [
                    fcsPackageName, inferLocalNuGetVersion sourceDir fcsPackageName
                    fsharpCorePackageName, inferLocalNuGetVersion sourceDir fsharpCorePackageName
                ]
                |> List.map (fun (name, version) -> NuGetReference (name, version, Uri (sourceDir), prerelease = false))
                |> Some
            with _ ->
                None
        )
        |> function
            | [] ->
                let candidateDirsString =
                    String.Join (Environment.NewLine, candidateDirs |> List.map (fun dir -> $" - {dir}"))

                failwith
                    $"Could not find nupkg files with sourceDir='{sourceDir}.'\n\
                               Attempted the following candidate directories:\n\
                               {candidateDirsString}"
            | head :: _ ->
                let source = head[0].PackageSource.LocalPath
                let source, version = createHackedNugetSourceDir source

                head
                |> List.map (fun ref ->
                    let version =
                        match ref.PackageName with
                        | "FSharp.Compiler.Service" -> version
                        | _ -> ref.PackageVersion

                    NuGetReference (ref.PackageName, version, Uri (source.FullName), ref.Prerelease)
                )

    let makeReference (version : NuGetFCSVersion) =
        match version with
        | NuGetFCSVersion.Official version -> officialNuGet version
        | NuGetFCSVersion.Local source -> localNuGet source

    let makeReferenceList (version : NuGetFCSVersion) : NuGetReferenceList =
        version |> makeReference |> NuGetReferenceList

type RunnerArgs =
    {
        [<Option("input", Required = true, HelpText = "Input json. Accepts multiple values.")>]
        Input : string seq
        [<Option("official", Required = false, HelpText = "List of official NuGet versions of FCS to test")>]
        OfficialVersions : string seq
        [<Option("local",
                 Required = false,
                 HelpText = "List of local NuGet source directories to use as sources of FCS dll to test")>]
        LocalNuGetSourceDirs : string seq
        [<Option("iterations",
                 Required = false,
                 Default = 1,
                 HelpText = "Number of iterations - BDN's '--iteration-count'")>]
        Iterations : int
        [<Option("warmups", Required = false, Default = 1, HelpText = "Number of warmups")>]
        Warmups : int
        [<Option("artifacts-path", Required = false, HelpText = "BDN Artifacts output path")>]
        ArtifactsPath : string
        [<Option("record-otel-jaeger",
                 Required = false,
                 Default = false,
                 HelpText =
                     "If enabled, records and sends OpenTelemetry trace to a localhost Jaeger instance using the default port")>]
        RecordOtelJaeger : bool
        [<Option("parallel-analysis",
                 Default = ParallelAnalysisMode.Off,
                 Required = false,
                 HelpText =
                     "Off = parallel analysis off, On = parallel analysis on, Compare = runs two benchmarks with parallel analysis on and off")>]
        ParallelAnalysis : ParallelAnalysisMode
        [<Option("gc",
                 Default = GCMode.Workstation,
                 Required = false,
                 HelpText = "Whether to use 'workstation' or 'server' GC, or 'compare'.")>]
        GCMode : GCMode
    }

let private makeConfig (versions : NuGetFCSVersion list) (args : RunnerArgs) : IConfig =
    let baseJob =
        Job.ShortRun.WithWarmupCount(args.Warmups).WithIterationCount (args.Iterations)

    let inputs = args.Input |> Seq.toList

<<<<<<< HEAD
=======
    let parallelAnalysisModes =
        match args.ParallelAnalysis with
        | ParallelAnalysisMode.Off -> [ false ]
        | ParallelAnalysisMode.On -> [ true ]
        | ParallelAnalysisMode.Compare -> [ true ; false ]
        | unknown -> failwith $"Unrecognised value of 'parallelAnalysisMode': {unknown}"

>>>>>>> e572a2c1
    let gcModes =
        match args.GCMode with
        | GCMode.Workstation -> [ GCMode.Workstation ]
        | GCMode.Server -> [ GCMode.Server ]
        | GCMode.Compare -> [ GCMode.Server ; GCMode.Workstation ]
        | unknown -> failwith $"Unrecognised value of 'gcMode': {unknown}"

    let versionsSources =
        versions
        |> List.map (fun version ->
            let versionName =
                match version with
                | NuGetFCSVersion.Official v -> v
                | NuGetFCSVersion.Local source -> source

            let refs = NuGet.makeReferenceList version
            versionName, refs
        )
<<<<<<< HEAD
        
    let combinations = List.allPairs (List.allPairs inputs versionsSources) gcModes
    let jobs =
        combinations
        |> List.mapi (
            fun i ((input, (versionName, refs)), gcMode) ->
                let useServerGc = gcMode = GCMode.Server
                let jobName = $"fcs={versionName}_serverGc={useServerGc}"
                let job =
                    baseJob
                        .WithNuGet(refs)
                        .WithEnvironmentVariable(Benchmark.InputEnvironmentVariable, input)
                        .WithEnvironmentVariable(Benchmark.BenchmarkParallelProjectsAnalysisEnvironmentVariable, args.ParallelAnalysis.ToString())
                        .WithEnvironmentVariable(Benchmark.OtelEnvironmentVariable, if args.RecordOtelJaeger then "true" else "false")
                        .WithGcServer(useServerGc)
                        .WithId(jobName)
                job
=======

    let combinations =
        List.allPairs (List.allPairs (List.allPairs inputs versionsSources) parallelAnalysisModes) gcModes

    let jobs =
        combinations
        |> List.mapi (fun i (((input, (versionName, refs)), parallelAnalysisMode), gcMode) ->
            let useServerGc = gcMode = GCMode.Server

            let jobName =
                $"fcs={versionName}_parallel={parallelAnalysisMode}_serverGc={useServerGc}"

            let job =
                baseJob
                    .WithNuGet(refs)
                    .WithEnvironmentVariable(Benchmark.InputEnvironmentVariable, input)
                    .WithEnvironmentVariable(
                        Benchmark.ParallelProjectsAnalysisEnvironmentVariable,
                        parallelAnalysisMode.ToString ()
                    )
                    .WithEnvironmentVariable(
                        Benchmark.OtelEnvironmentVariable,
                        if args.RecordOtelJaeger then "true" else "false"
                    )
                    .WithGcServer(useServerGc)
                    .WithId (jobName)

            job
>>>>>>> e572a2c1
        )

    let d = DefaultConfig.Instance

    let defaultArtifactsPath =
        Path.Combine (Environment.CurrentDirectory, "FCSBenchmark.Artifacts")

    let artifactsPath =
        args.ArtifactsPath |> Option.ofObj |> Option.defaultValue defaultArtifactsPath

    let config = ManualConfig.CreateEmpty().WithArtifactsPath (artifactsPath)
    let config = config.AddLogger (BenchmarkDotNet.Loggers.NullLogger.Instance)
    let config = config.AddExporter (d.GetExporters () |> Seq.toArray)
    let config = config.AddAnalyser (d.GetAnalysers () |> Seq.toArray)
    let config = config.AddColumnProvider (d.GetColumnProviders () |> Seq.toArray)
    let config = config.AddDiagnoser (d.GetDiagnosers () |> Seq.toArray)
    let config = config.AddValidator (d.GetValidators () |> Seq.toArray)
    let config = config.AddExporter (JsonExporter (indentJson = true))

    let config =
        List.fold (fun (config : IConfig) (job : Job) -> config.AddJob (job)) config jobs

    config

let parseVersions (officialVersions : string seq) (localNuGetSourceDirs : string seq) =
    let official = officialVersions |> Seq.map NuGetFCSVersion.Official
    let local = localNuGetSourceDirs |> Seq.map NuGetFCSVersion.Local
    Seq.append official local |> Seq.toList

let runStandard args =
    let versions =
        parseVersions args.OfficialVersions args.LocalNuGetSourceDirs
        |> function
            | [] -> failwith "At least one version must be specified"
            | versions -> versions

    let defaultConfig = makeConfig versions args
    let summary = BenchmarkRunner.Run (typeof<Benchmark>, defaultConfig)
    let analyser = summary.BenchmarksCases[ 0 ].Config.GetCompositeAnalyser ()
    let conclusions = List<Conclusion> (analyser.Analyse (summary))
    MarkdownExporter.Console.ExportToLog (summary, ConsoleLogger.Default)
    ConclusionHelper.Print (ConsoleLogger.Ascii, conclusions)
    printfn $"Full Log available in '{summary.LogFilePath}'"
    printfn $"Reports available in '{summary.ResultsDirectoryPath}'"
    0

[<EntryPoint>]
let main args =
    use parser = new Parser (fun x -> x.IgnoreUnknownArguments <- false)
    let result = parser.ParseArguments<RunnerArgs> (args)

    match result with
    | :? Parsed<RunnerArgs> as parsed -> runStandard parsed.Value
    | _ -> failwith "Parse error"<|MERGE_RESOLUTION|>--- conflicted
+++ resolved
@@ -117,15 +117,9 @@
 
     static member InputEnvironmentVariable = "FcsBenchmarkInput"
     static member OtelEnvironmentVariable = "FcsBenchmarkRecordOtelJaeger"
-<<<<<<< HEAD
     static member BenchmarkParallelProjectsAnalysisEnvironmentVariable = "FcsBenchmarkParallelProjectsAnalysis"
         
     member _.SetupTelemetry() =
-=======
-    static member ParallelProjectsAnalysisEnvironmentVariable = "FCS_PARALLEL_PROJECTS_ANALYSIS"
-
-    member _.SetupTelemetry () =
->>>>>>> e572a2c1
         let useTracing =
             match
                 Environment.GetEnvironmentVariable (Benchmark.OtelEnvironmentVariable)
@@ -162,45 +156,13 @@
             deserializeInputs json
         else
             failwith $"Input file '{inputFile}' does not exist"
-<<<<<<< HEAD
-    
-    static member ParallelAnalysisParamsSource =
-        let v = Environment.GetEnvironmentVariable(Benchmark.BenchmarkParallelProjectsAnalysisEnvironmentVariable)
-        match Enum.TryParse<ParallelAnalysisMode>(v) with
-        | true, mode ->
-            match mode with
-            | ParallelAnalysisMode.Off -> [false]
-            | ParallelAnalysisMode.On -> [true]
-            | ParallelAnalysisMode.Compare -> [true; false]
-            | unknown -> failwith $"Unrecognised value of 'parallelAnalysisMode': {unknown}"
-        | false, _ ->
-            [false]
-    
-    [<ParamsSource(nameof(Benchmark.ParallelAnalysisParamsSource))>]
-    member val ParallelAnalysis : bool = false with get, set
     
     [<GlobalSetup>]
     member this.Setup() =
-        let parallelProjectsAnalysisEnvironmentVariable = "FCS_PARALLEL_PROJECTS_ANALYSIS"
-        Environment.SetEnvironmentVariable(parallelProjectsAnalysisEnvironmentVariable, this.ParallelAnalysis.ToString())
         let inputFile = Environment.GetEnvironmentVariable(Benchmark.InputEnvironmentVariable)
         if File.Exists(inputFile) then
             let inputs = Benchmark.ReadInput(inputFile)
             let checker = FSharpChecker.Create(projectCacheSize = inputs.Config.ProjectCacheSize)
-=======
-
-    [<GlobalSetup>]
-    member this.Setup () =
-        let inputFile =
-            Environment.GetEnvironmentVariable (Benchmark.InputEnvironmentVariable)
-
-        if File.Exists (inputFile) then
-            let inputs = Benchmark.ReadInput (inputFile)
-
-            let checker =
-                FSharpChecker.Create (projectCacheSize = inputs.Config.ProjectCacheSize)
-
->>>>>>> e572a2c1
             setup <- (checker, inputs.Actions) |> Some
         else
             failwith $"Input file '{inputFile}' does not exist"
@@ -374,17 +336,13 @@
         Job.ShortRun.WithWarmupCount(args.Warmups).WithIterationCount (args.Iterations)
 
     let inputs = args.Input |> Seq.toList
-
-<<<<<<< HEAD
-=======
     let parallelAnalysisModes =
         match args.ParallelAnalysis with
-        | ParallelAnalysisMode.Off -> [ false ]
-        | ParallelAnalysisMode.On -> [ true ]
-        | ParallelAnalysisMode.Compare -> [ true ; false ]
+        | ParallelAnalysisMode.Off -> [false]
+        | ParallelAnalysisMode.On -> [true]
+        | ParallelAnalysisMode.Compare -> [true; false]
         | unknown -> failwith $"Unrecognised value of 'parallelAnalysisMode': {unknown}"
-
->>>>>>> e572a2c1
+    
     let gcModes =
         match args.GCMode with
         | GCMode.Workstation -> [ GCMode.Workstation ]
@@ -403,54 +361,23 @@
             let refs = NuGet.makeReferenceList version
             versionName, refs
         )
-<<<<<<< HEAD
         
-    let combinations = List.allPairs (List.allPairs inputs versionsSources) gcModes
+    let combinations = List.allPairs (List.allPairs (List.allPairs inputs versionsSources) parallelAnalysisModes) gcModes
     let jobs =
         combinations
         |> List.mapi (
-            fun i ((input, (versionName, refs)), gcMode) ->
+            fun i (((input, (versionName, refs)), parallelAnalysisMode), gcMode) ->
                 let useServerGc = gcMode = GCMode.Server
-                let jobName = $"fcs={versionName}_serverGc={useServerGc}"
+                let jobName = $"fcs={versionName}_parallel={parallelAnalysisMode}_serverGc={useServerGc}"
                 let job =
                     baseJob
                         .WithNuGet(refs)
                         .WithEnvironmentVariable(Benchmark.InputEnvironmentVariable, input)
-                        .WithEnvironmentVariable(Benchmark.BenchmarkParallelProjectsAnalysisEnvironmentVariable, args.ParallelAnalysis.ToString())
+                        .WithEnvironmentVariable(Benchmark.ParallelProjectsAnalysisEnvironmentVariable, parallelAnalysisMode.ToString())
                         .WithEnvironmentVariable(Benchmark.OtelEnvironmentVariable, if args.RecordOtelJaeger then "true" else "false")
                         .WithGcServer(useServerGc)
                         .WithId(jobName)
                 job
-=======
-
-    let combinations =
-        List.allPairs (List.allPairs (List.allPairs inputs versionsSources) parallelAnalysisModes) gcModes
-
-    let jobs =
-        combinations
-        |> List.mapi (fun i (((input, (versionName, refs)), parallelAnalysisMode), gcMode) ->
-            let useServerGc = gcMode = GCMode.Server
-
-            let jobName =
-                $"fcs={versionName}_parallel={parallelAnalysisMode}_serverGc={useServerGc}"
-
-            let job =
-                baseJob
-                    .WithNuGet(refs)
-                    .WithEnvironmentVariable(Benchmark.InputEnvironmentVariable, input)
-                    .WithEnvironmentVariable(
-                        Benchmark.ParallelProjectsAnalysisEnvironmentVariable,
-                        parallelAnalysisMode.ToString ()
-                    )
-                    .WithEnvironmentVariable(
-                        Benchmark.OtelEnvironmentVariable,
-                        if args.RecordOtelJaeger then "true" else "false"
-                    )
-                    .WithGcServer(useServerGc)
-                    .WithId (jobName)
-
-            job
->>>>>>> e572a2c1
         )
 
     let d = DefaultConfig.Instance
